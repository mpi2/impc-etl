from typing import Union

from luigi.contrib.hdfs import HdfsTarget

from impc_etl.workflow.load import *
from impc_etl.jobs.extract.colony_tracking_extractor import *
from impc_etl.jobs.extract.gene_production_status_extractor import (
    GeneProductionStatusExtractor,
)


class ImpcEtl(luigi.Task):
    dcc_xml_path = luigi.Parameter()
    imits_colonies_tsv_path = luigi.Parameter()
    imits_alleles_tsv_path = luigi.Parameter()
    mgi_allele_input_path = luigi.Parameter()
    mgi_strain_input_path = luigi.Parameter()
    ontology_input_path = luigi.Parameter()
    output_path = luigi.Parameter()

    def requires(self):
        return [
            ObservationsMapper(
                dcc_xml_path=self.dcc_xml_path,
                imits_colonies_tsv_path=self.imits_colonies_tsv_path,
                output_path=self.output_path,
                mgi_strain_input_path=self.mgi_strain_input_path,
                mgi_allele_input_path=self.mgi_allele_input_path,
                ontology_input_path=self.ontology_input_path,
            )
        ]


class ImpcSolrCores(luigi.Task):
    openstats_jdbc_connection = luigi.Parameter()
    openstats_db_user = luigi.Parameter()
    openstats_db_password = luigi.Parameter()
    data_release_version = luigi.Parameter()
    use_cache = luigi.Parameter()
    dcc_xml_path = luigi.Parameter()
    imits_colonies_tsv_path = luigi.Parameter()
    imits_alleles_tsv_path = luigi.Parameter()
    imits_product_tsv_path = luigi.Parameter()
    mgi_allele_input_path = luigi.Parameter()
    mgi_strain_input_path = luigi.Parameter()
    mgi_gene_pheno_input_path = luigi.Parameter()
    mgi_homologene_input_path = luigi.Parameter()
    mgi_mrk_list_input_path = luigi.Parameter()
    ontology_input_path = luigi.Parameter()
    emap_emapa_csv_path = luigi.Parameter()
    emapa_metadata_csv_path = luigi.Parameter()
    ma_metadata_csv_path = luigi.Parameter()
    mpath_metadata_csv_path = luigi.Parameter()
    impc_search_index_csv_path = luigi.Parameter()
    mp_relation_augmented_metadata_table_csv_path = luigi.Parameter()
    threei_stats_results_csv = luigi.Parameter()
    embryo_data_json_path = luigi.Parameter()
    omero_ids_csv_path = luigi.Parameter()
    http_proxy = luigi.Parameter()
    output_path = luigi.Parameter()

    def requires(self):
        return [
            PipelineCoreLoader(
                dcc_xml_path=self.dcc_xml_path,
                imits_colonies_tsv_path=self.imits_colonies_tsv_path,
                imits_alleles_tsv_path=self.imits_alleles_tsv_path,
                output_path=self.output_path,
                mgi_strain_input_path=self.mgi_strain_input_path,
                mgi_allele_input_path=self.mgi_allele_input_path,
                ontology_input_path=self.ontology_input_path,
                emap_emapa_csv_path=self.emap_emapa_csv_path,
                emapa_metadata_csv_path=self.emapa_metadata_csv_path,
                ma_metadata_csv_path=self.ma_metadata_csv_path,
            ),
            GenotypePhenotypeCoreLoader(
                openstats_jdbc_connection=self.openstats_jdbc_connection,
                openstats_db_user=self.openstats_db_user,
                openstats_db_password=self.openstats_db_password,
                data_release_version=self.data_release_version,
                use_cache=self.use_cache,
                dcc_xml_path=self.dcc_xml_path,
                imits_colonies_tsv_path=self.imits_colonies_tsv_path,
                imits_alleles_tsv_path=self.imits_alleles_tsv_path,
                mgi_strain_input_path=self.mgi_strain_input_path,
                mgi_allele_input_path=self.mgi_allele_input_path,
                ontology_input_path=self.ontology_input_path,
                emap_emapa_csv_path=self.emap_emapa_csv_path,
                emapa_metadata_csv_path=self.emapa_metadata_csv_path,
                ma_metadata_csv_path=self.ma_metadata_csv_path,
                mpath_metadata_csv_path=self.mpath_metadata_csv_path,
                threei_stats_results_csv=self.threei_stats_results_csv,
                raw_data_in_output="exclude",
                http_proxy=self.http_proxy,
                output_path=self.output_path,
            ),
            StatsResultsCoreLoader(),
            MGIPhenotypeCoreLoader(
                mgi_allele_input_path=self.mgi_allele_input_path,
                mgi_gene_pheno_input_path=self.mgi_gene_pheno_input_path,
                ontology_input_path=self.ontology_input_path,
                output_path=self.output_path,
            ),
            MPCoreLoader(
                dcc_xml_path=self.dcc_xml_path,
                imits_colonies_tsv_path=self.imits_colonies_tsv_path,
                imits_alleles_tsv_path=self.imits_alleles_tsv_path,
                mgi_strain_input_path=self.mgi_strain_input_path,
                mgi_allele_input_path=self.mgi_allele_input_path,
                ontology_input_path=self.ontology_input_path,
                emap_emapa_csv_path=self.emap_emapa_csv_path,
                emapa_metadata_csv_path=self.emapa_metadata_csv_path,
                ma_metadata_csv_path=self.ma_metadata_csv_path,
                impc_search_index_csv_path=self.impc_search_index_csv_path,
                mp_relation_augmented_metadata_table_csv_path=self.mp_relation_augmented_metadata_table_csv_path,
                output_path=self.output_path,
            ),
            GeneCoreLoader(
                imits_tsv_path=self.imits_alleles_tsv_path,
                embryo_data_json_path=self.embryo_data_json_path,
                mgi_homologene_input_path=self.mgi_homologene_input_path,
                mgi_mrk_list_input_path=self.mgi_mrk_list_input_path,
                output_path=self.output_path,
                dcc_xml_path=self.dcc_xml_path,
                mgi_strain_input_path=self.mgi_strain_input_path,
                mgi_allele_input_path=self.mgi_allele_input_path,
                ontology_input_path=self.ontology_input_path,
                emap_emapa_csv_path=self.emap_emapa_csv_path,
                emapa_metadata_csv_path=self.emapa_metadata_csv_path,
                ma_metadata_csv_path=self.ma_metadata_csv_path,
                mpath_metadata_csv_path=self.mpath_metadata_csv_path,
                threei_stats_results_csv=self.threei_stats_results_csv,
                openstats_jdbc_connection=self.openstats_jdbc_connection,
                openstats_db_user=self.openstats_db_user,
                openstats_db_password=self.openstats_db_password,
                data_release_version=self.data_release_version,
                use_cache=self.use_cache,
                imits_colonies_tsv_path=self.imits_colonies_tsv_path,
                imits_alleles_tsv_path=self.imits_alleles_tsv_path,
            ),
            Allele2Extractor(
                imits_tsv_path=self.imits_alleles_tsv_path, output_path=self.output_path
            ),
            ProductExtractor(
                imits_tsv_path=self.imits_product_tsv_path, output_path=self.output_path
            ),
            ImpcImagesCoreLoader(
                omero_ids_csv_path=self.omero_ids_csv_path,
                dcc_xml_path=self.dcc_xml_path,
                imits_colonies_tsv_path=self.imits_colonies_tsv_path,
                imits_alleles_tsv_path=self.imits_alleles_tsv_path,
                output_path=self.output_path,
                mgi_strain_input_path=self.mgi_strain_input_path,
                mgi_allele_input_path=self.mgi_allele_input_path,
                ontology_input_path=self.ontology_input_path,
                emap_emapa_csv_path=self.emap_emapa_csv_path,
                emapa_metadata_csv_path=self.emapa_metadata_csv_path,
                ma_metadata_csv_path=self.ma_metadata_csv_path,
            ),
        ]


class ImpcStatPacketLoader(luigi.Task):
    openstats_jdbc_connection = luigi.Parameter()
    openstats_db_user = luigi.Parameter()
    openstats_db_password = luigi.Parameter()
    data_release_version = luigi.Parameter()
    use_cache = luigi.Parameter()
    dcc_xml_path = luigi.Parameter()
    imits_colonies_tsv_path = luigi.Parameter()
    imits_alleles_tsv_path = luigi.Parameter()
    mgi_allele_input_path = luigi.Parameter()
    mgi_strain_input_path = luigi.Parameter()
    ontology_input_path = luigi.Parameter()
    emap_emapa_csv_path = luigi.Parameter()
    emapa_metadata_csv_path = luigi.Parameter()
    ma_metadata_csv_path = luigi.Parameter()
    mpath_metadata_csv_path = luigi.Parameter()
    threei_stats_results_csv = luigi.Parameter()
    http_proxy = luigi.Parameter()
    output_path = luigi.Parameter()

    def requires(self):
        return [
            StatsResultsCoreLoader()
        ]


class ImpcWindowedDataLoader(luigi.Task):
    openstats_jdbc_connection = luigi.Parameter()
    openstats_db_user = luigi.Parameter()
    openstats_db_password = luigi.Parameter()
    data_release_version = luigi.Parameter()
    use_cache = luigi.Parameter()
    dcc_xml_path = luigi.Parameter()
    imits_colonies_tsv_path = luigi.Parameter()
    imits_alleles_tsv_path = luigi.Parameter()
    mgi_allele_input_path = luigi.Parameter()
    mgi_strain_input_path = luigi.Parameter()
    ontology_input_path = luigi.Parameter()
    emap_emapa_csv_path = luigi.Parameter()
    emapa_metadata_csv_path = luigi.Parameter()
    ma_metadata_csv_path = luigi.Parameter()
    mpath_metadata_csv_path = luigi.Parameter()
    threei_stats_results_csv = luigi.Parameter()
    http_proxy = luigi.Parameter()
    output_path = luigi.Parameter()

    def requires(self):
        return [
            StatsResultsCoreLoader(
                raw_data_in_output="include",
                extract_windowed_data="true",
            )
        ]


class ImpcDataDrivenAnnotationLoader(SparkSubmitTask):
    app = "impc_etl/jobs/load/data_driven_annotation.py"
    name = "IMPC_Data_Driven_Annotation_Loader"
    output_path = luigi.Parameter()

    def requires(self):
        return [
            ObservationsMapper(
                dcc_xml_path=self.dcc_xml_path,
                imits_colonies_tsv_path=self.imits_colonies_tsv_path,
                output_path=self.output_path,
                mgi_strain_input_path=self.mgi_strain_input_path,
                mgi_allele_input_path=self.mgi_allele_input_path,
                ontology_input_path=self.ontology_input_path,
            )
        ]

    def app_options(self):
        return [self.input()[0].path, self.output().path]

    def output(self):
        self.output_path = (
            self.output_path + "/"
            if not self.output_path.endswith("/")
            else self.output_path
        )
        return ImpcConfig().get_target(
            f"{self.output_path}annotated_observations_parquet"
        )


class ImpcIndexDaily(luigi.Task):
    name = "IMPC_Index_Daily"
    imits_product_tsv_path = luigi.Parameter()
    parquet_path = luigi.Parameter()
    solr_path = luigi.Parameter()
    local_path = luigi.Parameter()
    remote_host = luigi.Parameter()

    def requires(self):
        return [
            ProductExtractor(
                imits_tsv_path=self.imits_product_tsv_path,
                output_path=self.parquet_path,
            ),
            GeneCoreLoader(),
        ]

    def run(self):
        tasks = []
        for dependency in self.input():
            tasks.append(
                ImpcMergeIndex(
                    remote_host=self.remote_host,
                    parquet_path=dependency.path,
                    solr_path=self.solr_path,
                    local_path=self.local_path,
                )
            )
        yield tasks


class ImpcCleanDaily(luigi.Task):
    name = "IMPC_Clean_Daily"
    imits_product_tsv_path = luigi.Parameter()
    parquet_path = luigi.Parameter()
    solr_path = luigi.Parameter()
    local_path = luigi.Parameter()
    remote_host = luigi.Parameter()

    def _delele_target_if_exists(
        self, target: Union[luigi.LocalTarget, HdfsTarget], hdfs=False
    ):
        if target.exists():
            print(target.path)
            if hdfs:
                target.remove(skip_trash=True)
            else:
                target.remove()

    def run(self):
        index_daily_task = ImpcIndexDaily(
            imits_product_tsv_path=self.imits_product_tsv_path,
            remote_host=self.remote_host,
            parquet_path=self.parquet_path,
            solr_path=self.solr_path,
            local_path=self.local_path,
        )
        for index_daily_dependency in index_daily_task.requires():
            impc_merge_index_task = ImpcMergeIndex(
                remote_host=self.remote_host,
                parquet_path=index_daily_dependency.output().path,
                solr_path=self.solr_path,
                local_path=self.local_path,
            )
            impc_copy_index_task = impc_merge_index_task.requires()[0]
            impc_parquet_to_solr_task = impc_copy_index_task.requires()[0]

            self._delele_target_if_exists(index_daily_dependency.output(), hdfs=True)
            self._delele_target_if_exists(impc_merge_index_task.output())
            self._delele_target_if_exists(impc_copy_index_task.output())
            self._delele_target_if_exists(impc_parquet_to_solr_task.output(), hdfs=True)


class ImpcIndexDataRelease(luigi.Task):
    name = "IMPC_Index_Data_Release"
    dcc_xml_path = luigi.Parameter()
    imits_colonies_tsv_path = luigi.Parameter()
    output_path = luigi.Parameter()
    mgi_strain_input_path = luigi.Parameter()
    mgi_allele_input_path = luigi.Parameter()
    ontology_input_path = luigi.Parameter()
    parquet_path = luigi.Parameter()
    solr_path = luigi.Parameter()
    local_path = luigi.Parameter()
    remote_host = luigi.Parameter()

    def requires(self):
        return [
<<<<<<< HEAD
            ObservationsMapper(),
            StatsResultsCoreLoader(),
            GeneCoreLoader(),
            Allele2Extractor(),
            GenotypePhenotypeCoreLoader(),
            MPCoreLoader(),
            PipelineCoreLoader(),
            ProductExtractor(),
            MGIPhenotypeCoreLoader(),
            ImpcImagesCoreLoader()
=======
            ObservationsMapper(
                dcc_xml_path=self.dcc_xml_path,
                imits_colonies_tsv_path=self.imits_colonies_tsv_path,
                output_path=self.output_path,
                mgi_strain_input_path=self.mgi_strain_input_path,
                mgi_allele_input_path=self.mgi_allele_input_path,
                ontology_input_path=self.ontology_input_path,
            ),
>>>>>>> 95dc10a4
        ]

    def run(self):
        tasks = []
        for dependency in self.input():
            tasks.append(
                ImpcMergeIndex(
                    remote_host=self.remote_host,
                    parquet_path=dependency.path,
                    solr_path=self.solr_path,
                    local_path=self.local_path,
                )
            )
<<<<<<< HEAD
            if "stats_results" in dependency.path:
                tasks.append(
                    ImpcMergeIndex(
                        remote_host=self.remote_host,
                        parquet_path=dependency.path + "_raw_data",
                        solr_path=self.solr_path,
                        local_path=self.local_path,
                    )
                )
=======
>>>>>>> 95dc10a4
        yield tasks<|MERGE_RESOLUTION|>--- conflicted
+++ resolved
@@ -181,9 +181,7 @@
     output_path = luigi.Parameter()
 
     def requires(self):
-        return [
-            StatsResultsCoreLoader()
-        ]
+        return [StatsResultsCoreLoader()]
 
 
 class ImpcWindowedDataLoader(luigi.Task):
@@ -334,7 +332,6 @@
 
     def requires(self):
         return [
-<<<<<<< HEAD
             ObservationsMapper(),
             StatsResultsCoreLoader(),
             GeneCoreLoader(),
@@ -344,17 +341,7 @@
             PipelineCoreLoader(),
             ProductExtractor(),
             MGIPhenotypeCoreLoader(),
-            ImpcImagesCoreLoader()
-=======
-            ObservationsMapper(
-                dcc_xml_path=self.dcc_xml_path,
-                imits_colonies_tsv_path=self.imits_colonies_tsv_path,
-                output_path=self.output_path,
-                mgi_strain_input_path=self.mgi_strain_input_path,
-                mgi_allele_input_path=self.mgi_allele_input_path,
-                ontology_input_path=self.ontology_input_path,
-            ),
->>>>>>> 95dc10a4
+            ImpcImagesCoreLoader(),
         ]
 
     def run(self):
@@ -368,7 +355,6 @@
                     local_path=self.local_path,
                 )
             )
-<<<<<<< HEAD
             if "stats_results" in dependency.path:
                 tasks.append(
                     ImpcMergeIndex(
@@ -378,6 +364,4 @@
                         local_path=self.local_path,
                     )
                 )
-=======
->>>>>>> 95dc10a4
         yield tasks