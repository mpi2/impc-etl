from impc_etl.workflow.normalization import *
from impc_etl.workflow.config import ImpcConfig


class ObservationsMapper(SparkSubmitTask):
    name = "IMPC_Observations_Mapper"
    app = "impc_etl/jobs/load/observation_mapper.py"
    dcc_xml_path = luigi.Parameter()
    imits_colonies_tsv_path = luigi.Parameter()
    mgi_allele_input_path = luigi.Parameter()
    mgi_strain_input_path = luigi.Parameter()
    ontology_input_path = luigi.Parameter()
    output_path = luigi.Parameter()

    def requires(self):
        return [
            ExperimentNormalizer(
                dcc_xml_path=self.dcc_xml_path,
                imits_colonies_tsv_path=self.imits_colonies_tsv_path,
                entity_type="experiment",
                output_path=self.output_path,
            ),
            LineExperimentNormalizer(
                dcc_xml_path=self.dcc_xml_path,
                imits_colonies_tsv_path=self.imits_colonies_tsv_path,
                entity_type="line",
                output_path=self.output_path,
            ),
            MouseNormalizer(
                imits_colonies_tsv_path=self.imits_colonies_tsv_path,
                dcc_xml_path=self.dcc_xml_path,
                output_path=self.output_path,
            ),
            EmbryoNormalizer(
                imits_colonies_tsv_path=self.imits_colonies_tsv_path,
                dcc_xml_path=self.dcc_xml_path,
                output_path=self.output_path,
            ),
            MGIAlleleExtractor(
                mgi_input_path=self.mgi_allele_input_path, output_path=self.output_path
            ),
            ColonyCleaner(
                imits_colonies_tsv_path=self.imits_colonies_tsv_path,
                output_path=self.output_path,
            ),
            ImpressExtractor(output_path=self.output_path),
            MGIStrainExtractor(
                mgi_input_path=self.mgi_strain_input_path, output_path=self.output_path
            ),
            OntologyMetadataExtractor(
                ontology_input_path=self.ontology_input_path,
                output_path=self.output_path,
            ),
        ]

    def output(self):
        self.output_path = (
            self.output_path + "/"
            if not self.output_path.endswith("/")
            else self.output_path
        )
        return ImpcConfig().get_target(f"{self.output_path}observations_parquet")

    def app_options(self):
        return [
            self.input()[0].path,
            self.input()[1].path,
            self.input()[2].path,
            self.input()[3].path,
            self.input()[4].path,
            self.input()[5].path,
            self.input()[6].path,
            self.input()[7].path,
            self.input()[8].path,
            self.output().path,
        ]


class PipelineCoreLoader(SparkSubmitTask):
    name = "IMPC_PipelineCore_Loader"
    app = "impc_etl/jobs/load/solr/pipeline_mapper.py"
    dcc_xml_path = luigi.Parameter()
    imits_colonies_tsv_path = luigi.Parameter()
    imits_alleles_tsv_path = luigi.Parameter()
    mgi_allele_input_path = luigi.Parameter()
    mgi_strain_input_path = luigi.Parameter()
    ontology_input_path = luigi.Parameter()
    emap_emapa_csv_path = luigi.Parameter()
    emapa_metadata_csv_path = luigi.Parameter()
    ma_metadata_csv_path = luigi.Parameter()
    output_path = luigi.Parameter()

    def requires(self):
        return [
            ImpressExtractor(output_path=self.output_path),
            ObservationsMapper(
                dcc_xml_path=self.dcc_xml_path,
                imits_colonies_tsv_path=self.imits_colonies_tsv_path,
                output_path=self.output_path,
                mgi_strain_input_path=self.mgi_strain_input_path,
                mgi_allele_input_path=self.mgi_allele_input_path,
                ontology_input_path=self.ontology_input_path,
            ),
            OntologyExtractor(
                ontology_input_path=self.ontology_input_path,
                output_path=self.output_path,
            ),
        ]

    def output(self):
        self.output_path = (
            self.output_path + "/"
            if not self.output_path.endswith("/")
            else self.output_path
        )
        return ImpcConfig().get_target(f"{self.output_path}pipeline_core_parquet")

    def app_options(self):
        return [
            self.input()[0].path,
            self.input()[1].path,
            self.input()[2].path,
            self.emap_emapa_csv_path,
            self.emapa_metadata_csv_path,
            self.ma_metadata_csv_path,
            self.output().path,
        ]


class StatsResultsCoreLoader(SparkSubmitTask):
    name = "IMPC_StatsResults_Loader"
    app = "impc_etl/jobs/load/solr/stats_results_mapper.py"

    openstats_jdbc_connection = luigi.Parameter()
    openstats_db_user = luigi.Parameter()
    openstats_db_password = luigi.Parameter()
    data_release_version = luigi.Parameter()
    use_cache = luigi.Parameter()
    dcc_xml_path = luigi.Parameter()
    imits_colonies_tsv_path = luigi.Parameter()
    imits_alleles_tsv_path = luigi.Parameter()
    mgi_allele_input_path = luigi.Parameter()
    mgi_strain_input_path = luigi.Parameter()
    ontology_input_path = luigi.Parameter()
    emap_emapa_csv_path = luigi.Parameter()
    emapa_metadata_csv_path = luigi.Parameter()
    ma_metadata_csv_path = luigi.Parameter()
    mpath_metadata_csv_path = luigi.Parameter()
    threei_stats_results_csv = luigi.Parameter()
    raw_data_in_output = luigi.Parameter()
    extract_windowed_data = luigi.Parameter()
    http_proxy = luigi.Parameter()
    output_path = luigi.Parameter()

    def requires(self):
        return [
            OpenStatsExtractor(
                openstats_jdbc_connection=self.openstats_jdbc_connection,
                openstats_db_user=self.openstats_db_user,
                openstats_db_password=self.openstats_db_password,
                data_release_version=self.data_release_version,
                use_cache=self.use_cache,
                extract_windowed_data=self.extract_windowed_data,
                raw_data_in_output=self.raw_data_in_output,
                output_path=self.output_path,
            ),
            ObservationsMapper(
                dcc_xml_path=self.dcc_xml_path,
                imits_colonies_tsv_path=self.imits_colonies_tsv_path,
                output_path=self.output_path,
                mgi_strain_input_path=self.mgi_strain_input_path,
                mgi_allele_input_path=self.mgi_allele_input_path,
                ontology_input_path=self.ontology_input_path,
            ),
            OntologyExtractor(
                ontology_input_path=self.ontology_input_path,
                output_path=self.output_path,
            ),
            ImpressExtractor(output_path=self.output_path),
            PipelineCoreLoader(
                dcc_xml_path=self.dcc_xml_path,
                imits_colonies_tsv_path=self.imits_colonies_tsv_path,
                imits_alleles_tsv_path=self.imits_alleles_tsv_path,
                output_path=self.output_path,
                mgi_strain_input_path=self.mgi_strain_input_path,
                mgi_allele_input_path=self.mgi_allele_input_path,
                ontology_input_path=self.ontology_input_path,
                emap_emapa_csv_path=self.emap_emapa_csv_path,
                emapa_metadata_csv_path=self.emapa_metadata_csv_path,
                ma_metadata_csv_path=self.ma_metadata_csv_path,
            ),
            AlleleExtractor(
                imits_tsv_path=self.imits_alleles_tsv_path, output_path=self.output_path
            ),
            MPChooserLoader(
                http_proxy=self.http_proxy,
                dcc_xml_path=self.dcc_xml_path,
                imits_colonies_tsv_path=self.imits_colonies_tsv_path,
                imits_alleles_tsv_path=self.imits_alleles_tsv_path,
                output_path=self.output_path,
                mgi_strain_input_path=self.mgi_strain_input_path,
                mgi_allele_input_path=self.mgi_allele_input_path,
                ontology_input_path=self.ontology_input_path,
                emap_emapa_csv_path=self.emap_emapa_csv_path,
                emapa_metadata_csv_path=self.emapa_metadata_csv_path,
                ma_metadata_csv_path=self.ma_metadata_csv_path,
            ),
        ]

    def output(self):
        self.output_path = (
            self.output_path + "/"
            if not self.output_path.endswith("/")
            else self.output_path
        )
        return ImpcConfig().get_target(f"{self.output_path}stats_results_parquet")

    def app_options(self):
        return [
            self.input()[0].path,
            self.input()[1].path,
            self.input()[2].path,
            self.input()[3].path,
            self.input()[4].path,
            self.input()[5].path,
            self.input()[6].path,
            self.threei_stats_results_csv,
            self.mpath_metadata_csv_path,
            self.raw_data_in_output,
            self.extract_windowed_data,
            self.output().path,
        ]


class GenotypePhenotypeCoreLoader(SparkSubmitTask):
    name = "IMPC_StatsResults_Loader"
    app = "impc_etl/jobs/load/solr/genotype_phenotype_mapper.py"
    openstats_jdbc_connection = luigi.Parameter()
    openstats_db_user = luigi.Parameter()
    openstats_db_password = luigi.Parameter()
    data_release_version = luigi.Parameter()
    use_cache = luigi.Parameter()
    raw_data_in_output = luigi.Parameter()
    dcc_xml_path = luigi.Parameter()
    imits_colonies_tsv_path = luigi.Parameter()
    imits_alleles_tsv_path = luigi.Parameter()
    mgi_allele_input_path = luigi.Parameter()
    mgi_strain_input_path = luigi.Parameter()
    ontology_input_path = luigi.Parameter()
    emap_emapa_csv_path = luigi.Parameter()
    emapa_metadata_csv_path = luigi.Parameter()
    ma_metadata_csv_path = luigi.Parameter()
    mpath_metadata_csv_path = luigi.Parameter()
    threei_stats_results_csv = luigi.Parameter()
    http_proxy = luigi.Parameter()
    output_path = luigi.Parameter()

    def requires(self):
        return [
            StatsResultsCoreLoader(
                openstats_jdbc_connection=self.openstats_jdbc_connection,
                openstats_db_user=self.openstats_db_user,
                openstats_db_password=self.openstats_db_password,
                data_release_version=self.data_release_version,
                use_cache=self.use_cache,
                dcc_xml_path=self.dcc_xml_path,
                imits_colonies_tsv_path=self.imits_colonies_tsv_path,
                imits_alleles_tsv_path=self.imits_alleles_tsv_path,
                mgi_strain_input_path=self.mgi_strain_input_path,
                mgi_allele_input_path=self.mgi_allele_input_path,
                ontology_input_path=self.ontology_input_path,
                emap_emapa_csv_path=self.emap_emapa_csv_path,
                emapa_metadata_csv_path=self.emapa_metadata_csv_path,
                ma_metadata_csv_path=self.ma_metadata_csv_path,
                mpath_metadata_csv_path=self.mpath_metadata_csv_path,
                threei_stats_results_csv=self.threei_stats_results_csv,
                raw_data_in_output="exclude",
                extract_windowed_data="false",
                http_proxy=self.http_proxy,
                output_path=self.output_path,
            ),
            OntologyExtractor(
                ontology_input_path=self.ontology_input_path,
                output_path=self.output_path,
            ),
        ]

    def output(self):
        self.output_path = (
            self.output_path + "/"
            if not self.output_path.endswith("/")
            else self.output_path
        )
        return ImpcConfig().get_target(f"{self.output_path}genotype_phenotype_parquet")

    def app_options(self):
        return [self.input()[0].path, self.input()[1].path, self.output().path]


class MGIPhenotypeCoreLoader(SparkSubmitTask):
    name = "IMPC_MGI_Phenotype_Loader"
    app = "impc_etl/jobs/load/solr/mgi_phenotype_mapper.py"
    mgi_allele_input_path = luigi.Parameter()
    mgi_gene_pheno_input_path = luigi.Parameter()
    ontology_input_path = luigi.Parameter()
    output_path = luigi.Parameter()

    def requires(self):
        return [
            MGIGenePhenoExtractor(
                mgi_input_path=self.mgi_gene_pheno_input_path,
                output_path=self.output_path,
            ),
            MGIAlleleExtractor(
                mgi_input_path=self.mgi_allele_input_path, output_path=self.output_path
            ),
            OntologyExtractor(
                ontology_input_path=self.ontology_input_path,
                output_path=self.output_path,
            ),
        ]

    def output(self):
        self.output_path = (
            self.output_path + "/"
            if not self.output_path.endswith("/")
            else self.output_path
        )
        return ImpcConfig().get_target(f"{self.output_path}mgi_phenotype_parquet")

    def app_options(self):
        return [
            self.input()[0].path,
            self.input()[1].path,
            self.input()[2].path,
            self.output().path,
        ]


class MPChooserLoader(SparkSubmitTask):
    name = "IMPC_MP_Chooser_Mapper"
    app = "impc_etl/jobs/load/mp_chooser_mapper.py"
    dcc_xml_path = luigi.Parameter()
    imits_colonies_tsv_path = luigi.Parameter()
    imits_alleles_tsv_path = luigi.Parameter()
    mgi_allele_input_path = luigi.Parameter()
    mgi_strain_input_path = luigi.Parameter()
    ontology_input_path = luigi.Parameter()
    emap_emapa_csv_path = luigi.Parameter()
    emapa_metadata_csv_path = luigi.Parameter()
    ma_metadata_csv_path = luigi.Parameter()
    http_proxy = luigi.Parameter()
    output_path = luigi.Parameter()

    def requires(self):
        return [
            PipelineCoreLoader(
                dcc_xml_path=self.dcc_xml_path,
                imits_colonies_tsv_path=self.imits_colonies_tsv_path,
                imits_alleles_tsv_path=self.imits_alleles_tsv_path,
                output_path=self.output_path,
                mgi_strain_input_path=self.mgi_strain_input_path,
                mgi_allele_input_path=self.mgi_allele_input_path,
                ontology_input_path=self.ontology_input_path,
                emap_emapa_csv_path=self.emap_emapa_csv_path,
                emapa_metadata_csv_path=self.emapa_metadata_csv_path,
                ma_metadata_csv_path=self.ma_metadata_csv_path,
            )
        ]

    def output(self):
        self.output_path = (
            self.output_path + "/"
            if not self.output_path.endswith("/")
            else self.output_path
        )
        return ImpcConfig().get_target(f"{self.output_path}mp_chooser.json")

    def app_options(self):
        return [self.input()[0].path, self.http_proxy, self.output().path]


class MPCoreLoader(SparkSubmitTask):
    name = "IMPC_MGI_Phenotype_Loader"
    app = "impc_etl/jobs/load/solr/mp_mapper.py"

    ontology_input_path = luigi.Parameter()
    dcc_xml_path = luigi.Parameter()
    imits_colonies_tsv_path = luigi.Parameter()
    imits_alleles_tsv_path = luigi.Parameter()
    mgi_allele_input_path = luigi.Parameter()
    mgi_strain_input_path = luigi.Parameter()
    emap_emapa_csv_path = luigi.Parameter()
    emapa_metadata_csv_path = luigi.Parameter()
    ma_metadata_csv_path = luigi.Parameter()
    impc_search_index_csv_path = luigi.Parameter()
    mp_relation_augmented_metadata_table_csv_path = luigi.Parameter()
    output_path = luigi.Parameter()

    def requires(self):
        return [
            OntologyExtractor(
                ontology_input_path=self.ontology_input_path,
                output_path=self.output_path,
            ),
            OntologyMetadataExtractor(
                ontology_input_path=self.ontology_input_path,
                output_path=self.output_path,
            ),
            PipelineCoreLoader(
                dcc_xml_path=self.dcc_xml_path,
                imits_colonies_tsv_path=self.imits_colonies_tsv_path,
                imits_alleles_tsv_path=self.imits_alleles_tsv_path,
                output_path=self.output_path,
                mgi_strain_input_path=self.mgi_strain_input_path,
                mgi_allele_input_path=self.mgi_allele_input_path,
                ontology_input_path=self.ontology_input_path,
                emap_emapa_csv_path=self.emap_emapa_csv_path,
                emapa_metadata_csv_path=self.emapa_metadata_csv_path,
                ma_metadata_csv_path=self.ma_metadata_csv_path,
            ),
        ]

    def output(self):
        self.output_path = (
            self.output_path + "/"
            if not self.output_path.endswith("/")
            else self.output_path
        )
        return ImpcConfig().get_target(f"{self.output_path}mp_parquet")

    def app_options(self):
        return [
            self.input()[0].path,
            self.input()[1].path,
            self.input()[2].path,
            self.impc_search_index_csv_path,
            self.mp_relation_augmented_metadata_table_csv_path,
            self.output().path,
        ]


class GeneCoreLoader(SparkSubmitTask):
    name = "IMPC_Gene_Core_Loader"
    app = "impc_etl/jobs/load/solr/gene_mapper.py"
    imits_tsv_path = luigi.Parameter()
    mgi_homologene_input_path = luigi.Parameter()
    mgi_mrk_list_input_path = luigi.Parameter()
    embryo_data_json_path = luigi.Parameter()
    output_path = luigi.Parameter()

    dcc_xml_path = luigi.Parameter()
    mgi_allele_input_path = luigi.Parameter()
    mgi_strain_input_path = luigi.Parameter()
    ontology_input_path = luigi.Parameter()
    openstats_jdbc_connection = luigi.Parameter()
    openstats_db_user = luigi.Parameter()
    openstats_db_password = luigi.Parameter()
    data_release_version = luigi.Parameter()
    use_cache = luigi.Parameter()
    emap_emapa_csv_path = luigi.Parameter()
    emapa_metadata_csv_path = luigi.Parameter()
    ma_metadata_csv_path = luigi.Parameter()
    mpath_metadata_csv_path = luigi.Parameter()
    threei_stats_results_csv = luigi.Parameter()
    imits_colonies_tsv_path = luigi.Parameter()
    imits_alleles_tsv_path = luigi.Parameter()
    http_proxy = luigi.Parameter()

    def output(self):
        self.output_path = (
            self.output_path + "/"
            if not self.output_path.endswith("/")
            else self.output_path
        )
        return ImpcConfig().get_target(f"{self.output_path}gene_core_parquet")

    def requires(self):
        return [
            GeneExtractor(
                imits_tsv_path=self.imits_tsv_path, output_path=self.output_path
            ),
            AlleleExtractor(
                imits_tsv_path=self.imits_tsv_path, output_path=self.output_path
            ),
            MGIHomoloGeneExtractor(
                mgi_input_path=self.mgi_homologene_input_path,
                output_path=self.output_path,
            ),
            MGIMrkListExtractor(
                mgi_input_path=self.mgi_mrk_list_input_path,
                output_path=self.output_path,
            ),
            ObservationsMapper(
                dcc_xml_path=self.dcc_xml_path,
                imits_colonies_tsv_path=self.imits_colonies_tsv_path,
                output_path=self.output_path,
                mgi_strain_input_path=self.mgi_strain_input_path,
                mgi_allele_input_path=self.mgi_allele_input_path,
                ontology_input_path=self.ontology_input_path,
            ),
            StatsResultsCoreLoader(
                openstats_jdbc_connection=self.openstats_jdbc_connection,
                openstats_db_user=self.openstats_db_user,
                openstats_db_password=self.openstats_db_password,
                data_release_version=self.data_release_version,
                use_cache=self.use_cache,
                dcc_xml_path=self.dcc_xml_path,
                imits_colonies_tsv_path=self.imits_colonies_tsv_path,
                imits_alleles_tsv_path=self.imits_alleles_tsv_path,
                mgi_strain_input_path=self.mgi_strain_input_path,
                mgi_allele_input_path=self.mgi_allele_input_path,
                ontology_input_path=self.ontology_input_path,
                emap_emapa_csv_path=self.emap_emapa_csv_path,
                emapa_metadata_csv_path=self.emapa_metadata_csv_path,
                ma_metadata_csv_path=self.ma_metadata_csv_path,
                mpath_metadata_csv_path=self.mpath_metadata_csv_path,
                threei_stats_results_csv=self.threei_stats_results_csv,
                raw_data_in_output="exclude",
<<<<<<< HEAD
                http_proxy=self.http_proxy,
=======
                extract_windowed_data="false",
>>>>>>> 26d089df
                output_path=self.output_path,
            ),
            OntologyMetadataExtractor(
                ontology_input_path=self.ontology_input_path,
                output_path=self.output_path,
            ),
        ]

    def app_options(self):
        return [
            self.input()[0].path,
            self.input()[1].path,
            self.input()[2].path,
            self.input()[3].path,
            self.embryo_data_json_path,
            self.input()[4].path,
            self.input()[5].path,
            self.input()[6].path,
            self.output().path,
        ]


class ImpcImagesCoreLoader(SparkSubmitTask):
    name = "IMPC_Images_Core_Loader"
    app = "impc_etl/jobs/load/solr/impc_images_mapper.py"
    omero_ids_csv_path = luigi.Parameter()
    dcc_xml_path = luigi.Parameter()
    imits_colonies_tsv_path = luigi.Parameter()
    imits_alleles_tsv_path = luigi.Parameter()
    mgi_allele_input_path = luigi.Parameter()
    mgi_strain_input_path = luigi.Parameter()
    ontology_input_path = luigi.Parameter()
    emap_emapa_csv_path = luigi.Parameter()
    emapa_metadata_csv_path = luigi.Parameter()
    ma_metadata_csv_path = luigi.Parameter()
    output_path = luigi.Parameter()

    def output(self):
        self.output_path = (
            self.output_path + "/"
            if not self.output_path.endswith("/")
            else self.output_path
        )
        return ImpcConfig().get_target(f"{self.output_path}impc_images_core_parquet")

    def requires(self):
        return [
            ObservationsMapper(
                dcc_xml_path=self.dcc_xml_path,
                imits_colonies_tsv_path=self.imits_colonies_tsv_path,
                output_path=self.output_path,
                mgi_strain_input_path=self.mgi_strain_input_path,
                mgi_allele_input_path=self.mgi_allele_input_path,
                ontology_input_path=self.ontology_input_path,
            ),
            PipelineCoreLoader(
                dcc_xml_path=self.dcc_xml_path,
                imits_colonies_tsv_path=self.imits_colonies_tsv_path,
                imits_alleles_tsv_path=self.imits_alleles_tsv_path,
                output_path=self.output_path,
                mgi_strain_input_path=self.mgi_strain_input_path,
                mgi_allele_input_path=self.mgi_allele_input_path,
                ontology_input_path=self.ontology_input_path,
                emap_emapa_csv_path=self.emap_emapa_csv_path,
                emapa_metadata_csv_path=self.emapa_metadata_csv_path,
                ma_metadata_csv_path=self.ma_metadata_csv_path,
            ),
        ]

    def app_options(self):
        return [
            self.input()[0].path,
            self.input()[1].path,
            self.omero_ids_csv_path,
            self.output().path,
        ]<|MERGE_RESOLUTION|>--- conflicted
+++ resolved
@@ -517,11 +517,8 @@
                 mpath_metadata_csv_path=self.mpath_metadata_csv_path,
                 threei_stats_results_csv=self.threei_stats_results_csv,
                 raw_data_in_output="exclude",
-<<<<<<< HEAD
                 http_proxy=self.http_proxy,
-=======
                 extract_windowed_data="false",
->>>>>>> 26d089df
                 output_path=self.output_path,
             ),
             OntologyMetadataExtractor(
