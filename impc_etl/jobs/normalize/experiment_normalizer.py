--- conflicted
+++ resolved
@@ -371,13 +371,6 @@
     )
     experiments_vs_derivations = experiments_simple.union(experiments_metadata)
 
-<<<<<<< HEAD
-    if type == "experiment":
-        experiments_series = _get_inputs_by_parameter_type(
-            dcc_experiment_df, derived_parameters_ex, "seriesParameter"
-        )
-        experiments_vs_derivations = experiments_vs_derivations.union(experiments_series)
-=======
     if has_column(dcc_experiment_df, "seriesParameter"):
         experiments_series = _get_inputs_by_parameter_type(
             dcc_experiment_df, derived_parameters_ex, "seriesParameter"
@@ -385,7 +378,6 @@
         experiments_vs_derivations = experiments_vs_derivations.union(
             experiments_series
         )
->>>>>>> 8c79007c
 
     experiments_vs_derivations = experiments_vs_derivations.groupby(
         "unique_id", "parameterKey", "derivation"
